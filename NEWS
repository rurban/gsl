--- conflicted
+++ resolved
@@ -1,4 +1,3 @@
-<<<<<<< HEAD
 * What is new in gsl-2.8:
 
 ** rewrote array routines for associated Legendre
@@ -25,11 +24,10 @@
 
 ** major overhaul to the B-spline module to add
    new functionality
-=======
-* What is new in gsl-2.7.1:
+
+* What was new in gsl-2.7.1:
 
 ** update libtool version numbers
->>>>>>> 77e7c7d0
 
 * What was new in gsl-2.7:
 
