--- conflicted
+++ resolved
@@ -1,10 +1,8 @@
-<<<<<<< HEAD
 ** Fixed gsl_ran_gamma_knuth to handle the case of a >= UINT_MAX [bug
    #24897]
-=======
+
 ** Added gsl_bspline_eval_deriv to compute bspline derivatives
    (Rhys Ulerich)
->>>>>>> 8ad854bc
 
 ** Added a faster simplex mininimser gsl_multimin_fminimizer_nmsimplex2
    which is O(N) instead of O(N^2) [bug #24418]
