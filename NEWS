--- conflicted
+++ resolved
@@ -1,18 +1,16 @@
 * What is new in gsl-2.2:
 
-<<<<<<< HEAD
 ** bug fix where median calculation wasn't reset in
    gsl_rstat_reset(); added gsl_rstat_quantile_reset() function
    (reported by Pedro Donato)
 
 ** added multivariate Gaussian random distribution
    gsl_ran_multivariate_gaussian (Timothée Flutre)
-=======
+
 ** added functions to estimate the 1-norm reciprocal condition
    number for various matrix factorizations:
      * gsl_linalg_cholesky_rcond
      * gsl_linalg_QRPT_rcond
->>>>>>> 3cbe4ca5
 
 ** added functions gsl_linalg_QRPT_{lssolve,lssolve2} to
    compute least squares solutions with the QRPT decomposition
