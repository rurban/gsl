--- conflicted
+++ resolved
@@ -1,13 +1,11 @@
-<<<<<<< HEAD
 2011-04-13  Brian Gough  <bjg@network-theory.co.uk>
 
 	* gsl_nan.h (GSL_NEGZERO): define negative zero as explicitly
 	floating point, same for positive zero.
-=======
+
 2011-04-01  Rhys Ulerich  <rhys.ulerich@gmail.com>
 
 	* doc/bspline.texi: Correct valid index range for Greville abscissae
->>>>>>> 2cf49309
 
 2011-01-31  Peter Johansson  <trojkan@gmail.com>
 
